--- conflicted
+++ resolved
@@ -21,17 +21,9 @@
 
 @producer(
     uses={
-<<<<<<< HEAD
-        # custom columns created upstream, probably by a selector
-        "channel_id",
-        # nano columns
-        "event",
-        "Jet.{pt,eta,phi,mass,jetId,btagDeepFlavB}", IF_RUN_2("Jet.puId"),
-=======
         "event", "channel_id",
         "Jet.{pt,eta,phi,mass,jetId,btagDeepFlavB}", IF_RUN_2("Jet.puId"),
         # dynamic MET columns added in init
->>>>>>> fcfa1963
     },
     sandbox=dev_sandbox("bash::$HBT_BASE/sandboxes/venv_columnar_tf.sh"),
 )
@@ -57,11 +49,7 @@
     jets = events.Jet[jet_mask][event_mask][..., :n_jets_max]
     leps = lepton_pair[event_mask][..., [0, 1]]
     htt = leps[..., 0] + leps[..., 1]
-<<<<<<< HEAD
-    met = events[event_mask][self.met_name]
-=======
     met = events[event_mask][self.config_inst.x.met_name]
->>>>>>> fcfa1963
     jet_shape = abs(jets.pt) >= 0
     n_jets_capped = ak.num(jets, axis=1)
 
@@ -182,14 +170,4 @@
     # save both models (even and odd event numbers)
     with self.task.publish_step("loading hhbtag models ..."):
         self.hhbtag_model_even = tf.saved_model.load(repo_dir.child(f"{model_path}_0").path)
-        self.hhbtag_model_odd = tf.saved_model.load(repo_dir.child(f"{model_path}_1").path)
-
-
-@hhbtag.init
-def hhbtag_init(self: Producer, **kwargs) -> None:
-    """
-    Add MET columns
-    """
-    self.met_name = self.config_inst.x.met_name
-
-    self.uses.add(f"{self.met_name}.{{pt,phi}}")+        self.hhbtag_model_odd = tf.saved_model.load(repo_dir.child(f"{model_path}_1").path)