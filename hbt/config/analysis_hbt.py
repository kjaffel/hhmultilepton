# coding: utf-8

"""
Configuration of the HH → bb𝜏𝜏 analysis.
"""

import os
import re
from collections import OrderedDict

import yaml
from scinum import Number
import law
import order as od
import cmsdb
import cmsdb.campaigns.run2_2017_nano_v9

from columnflow.util import DotDict, get_root_processes_from_campaign
from hbt.config.styles import stylize_processes
from hbt.config.categories import add_categories
from hbt.config.variables import add_variables
from hbt.config.met_filters import add_met_filters
from hbt.config.triggers import add_triggers_2017


thisdir = os.path.dirname(os.path.abspath(__file__))


#
# the main analysis object
#

analysis_hbt = ana = od.Analysis(
    name="analysis_hbt",
    id=1,
)

# analysis-global versions
ana.x.versions = {}

# files of bash sandboxes that might be required by remote tasks
# (used in cf.HTCondorWorkflow)
ana.x.bash_sandboxes = [
    "$CF_BASE/sandboxes/cf_prod.sh",
    "$CF_BASE/sandboxes/venv_columnar.sh",
    "$HBT_BASE/sandboxes/venv_columnar_tf.sh",
]

# files of cmssw sandboxes that might be required by remote tasks
# (used in cf.HTCondorWorkflow)
ana.x.cmssw_sandboxes = [
    # "$CF_BASE/sandboxes/cmssw_default.sh",
]

# clear the list when cmssw bundling is disabled
if not law.util.flag_to_bool(os.getenv("HBT_BUNDLE_CMSSW", "1")):
    del ana.x.cmssw_sandboxes[:]

# config groups for conveniently looping over certain configs
# (used in wrapper_factory)
ana.x.config_groups = {}


#
# 2017 standard config
#

# copy the campaign, which in turn copies datasets and processes
campaign_run2_2017_nano_v9 = cmsdb.campaigns.run2_2017_nano_v9.campaign_run2_2017_nano_v9.copy()

# get all root processes
procs = get_root_processes_from_campaign(campaign_run2_2017_nano_v9)

# create a config by passing the campaign, so id and name will be identical
config_2017 = cfg = ana.add_config(campaign_run2_2017_nano_v9)

# add processes we are interested in
cfg.add_process(procs.n.data)
cfg.add_process(procs.n.tt)
cfg.add_process(procs.n.st)
cfg.add_process(procs.n.ttv)
cfg.add_process(procs.n.ttvv)
cfg.add_process(procs.n.dy)
cfg.add_process(procs.n.w)
cfg.add_process(procs.n.ewk)
cfg.add_process(procs.n.vv)
cfg.add_process(procs.n.vvv)
cfg.add_process(procs.n.qcd)
cfg.add_process(procs.n.h)
cfg.add_process(procs.n.hh_ggf_bbtautau)

# configure colors, labels, etc
stylize_processes(cfg)

# add datasets we need to study
dataset_names = [
    # data
    "data_e_b",
    "data_e_c",
    "data_e_d",
    "data_e_e",
    "data_e_f",
    "data_mu_b",
    "data_mu_c",
    "data_mu_d",
    "data_mu_e",
    "data_mu_f",
    "data_tau_b",
    "data_tau_c",
    "data_tau_d",
    "data_tau_e",
    "data_tau_f",
    # backgrounds
    "tt_sl_powheg",
    "tt_dl_powheg",
    "tt_fh_powheg",
    "ttz_llnunu_amcatnlo",
    "ttw_nlu_amcatnlo",
    "ttw_qq_amcatnlo",
    "ttzz_madgraph",
    "ttwz_madgraph",
    "ttww_madgraph",
    "st_tchannel_t_powheg",
    "st_tchannel_tbar_powheg",
    "st_twchannel_t_powheg",
    "st_twchannel_tbar_powheg",
    "st_schannel_lep_amcatnlo",
    "st_schannel_had_amcatnlo",
    "dy_lep_pt50To100_amcatnlo",
    "dy_lep_pt100To250_amcatnlo",
    "dy_lep_pt250To400_amcatnlo",
    "dy_lep_pt400To650_amcatnlo",
    "dy_lep_pt650_amcatnlo",
    "w_lnu_madgraph",
    "ewk_wm_lnu_madgraph",
    "ewk_w_lnu_madgraph",
    "ewk_z_ll_madgraph",
    "zz_pythia",
    "wz_pythia",
    "ww_pythia",
    "zzz_amcatnlo",
    "wzz_amcatnlo",
    "wwz_amcatnlo",
    "www_amcatnlo",
    "h_ggf_tautau_powheg",
    "h_vbf_tautau_powheg",
    "zh_tautau_powheg",
    "zh_bb_powheg",
    "wph_tautau_powheg",
    "wmh_tautau_powheg",
    "ggzh_llbb_powheg",
    "tth_tautau_powheg",
    "tth_bb_powheg",
    "tth_nonbb_powheg",
    # signals
    "hh_ggf_bbtautau_madgraph",
]
for dataset_name in dataset_names:
    dataset = cfg.add_dataset(campaign_run2_2017_nano_v9.get_dataset(dataset_name))

    # add aux info to datasets
    if dataset.name.startswith(("st", "tt")):
        dataset.x.has_top = True
    if dataset.name.startswith("tt"):
        dataset.x.is_ttbar = True
        dataset.x.event_weights = ["top_pt_weight"]


# default objects, such as calibrator, selector, producer, ml model, inference model, etc
cfg.x.default_calibrator = "default"
cfg.x.default_selector = "default"
cfg.x.default_producer = "default"
cfg.x.default_ml_model = None
cfg.x.default_inference_model = "test"
cfg.x.default_categories = ("incl",)
cfg.x.default_variables = ("n_jet", "n_btag")

# process groups for conveniently looping over certain processs
# (used in wrapper_factory and during plotting)
cfg.x.process_groups = {}

# dataset groups for conveniently looping over certain datasets
# (used in wrapper_factory and during plotting)
cfg.x.dataset_groups = {}

# category groups for conveniently looping over certain categories
# (used during plotting)
cfg.x.category_groups = {}

# variable groups for conveniently looping over certain variables
# (used during plotting)
cfg.x.variable_groups = {}

# shift groups for conveniently looping over certain shifts
# (used during plotting)
cfg.x.shift_groups = {}

# selector step groups for conveniently looping over certain steps
# (used in cutflow tasks)
cfg.x.selector_step_groups = {
    "test": ["Jet"],
}

# 2017 luminosity with values in inverse pb and uncertainties taken from
# https://twiki.cern.ch/twiki/bin/view/CMS/TWikiLUM?rev=176#LumiComb
cfg.x.luminosity = Number(41480, {
    "lumi_13TeV_2017": 0.02j,
    "lumi_13TeV_1718": 0.006j,
    "lumi_13TeV_correlated": 0.009j,
})

# 2018 minimum bias cross section in mb (milli) for creating PU weights, values from
# https://twiki.cern.ch/twiki/bin/viewauth/CMS/PileupJSONFileforData?rev=44#Pileup_JSON_Files_For_Run_II
cfg.x.minbias_xs = Number(69.2, 0.046j)

# b-tag working points
# https://twiki.cern.ch/twiki/bin/view/CMS/BtagRecommendation106XUL17?rev=15
cfg.x.btag_working_points = DotDict.wrap({
    "deepjet": {
        "loose": 0.0532,
        "medium": 0.3040,
        "tight": 0.7476,
    },
    "deepcsv": {
        "loose": 0.1355,
        "medium": 0.4506,
        "tight": 0.7738,
    },
})

# name of the btag_sf correction set
cfg.x.btag_sf_correction_set = "deepJet_shape"

# name of the deep tau tagger
# (used in the tec calibrator)
cfg.x.tau_tagger = "DeepTau2017v2p1"

# name of the MET phi correction set
# (used in the met_phi calibrator)
cfg.x.met_phi_correction_set = "metphicorr_{variable}_pfmet_{data_source}_2017"

# names of electron correction sets and working points
# (used in the electron_sf producer)
cfg.x.electron_sf_names = ("UL-Electron-ID-SF", "2017", "wp80iso")

# location of JEC txt files
cfg.x.jec = DotDict.wrap({
    "source": "https://raw.githubusercontent.com/cms-jet/JECDatabase/master/textFiles",
    "campaign": "Summer19UL17",
    "version": "V6",
    "jet_type": "AK4PFchs",
    "levels": ["L1FastJet", "L2Relative", "L2L3Residual", "L3Absolute"],
    "data_eras": sorted(filter(None, {d.x("jec_era", None) for d in cfg.datasets if d.is_data})),
    "uncertainty_sources": [
        # comment out most for now to prevent large file sizes
        # "AbsoluteStat",
        # "AbsoluteScale",
        # "AbsoluteSample",
        # "AbsoluteFlavMap",
        # "AbsoluteMPFBias",
        # "Fragmentation",
        # "SinglePionECAL",
        # "SinglePionHCAL",
        # "FlavorQCD",
        # "TimePtEta",
        # "RelativeJEREC1",
        # "RelativeJEREC2",
        # "RelativeJERHF",
        # "RelativePtBB",
        # "RelativePtEC1",
        # "RelativePtEC2",
        # "RelativePtHF",
        # "RelativeBal",
        # "RelativeSample",
        # "RelativeFSR",
        # "RelativeStatFSR",
        # "RelativeStatEC",
        # "RelativeStatHF",
        # "PileUpDataMC",
        # "PileUpPtRef",
        # "PileUpPtBB",
        # "PileUpPtEC1",
        # "PileUpPtEC2",
        # "PileUpPtHF",
        # "PileUpMuZero",
        # "PileUpEnvelope",
        # "SubTotalPileUp",
        # "SubTotalRelative",
        # "SubTotalPt",
        # "SubTotalScale",
        # "SubTotalAbsolute",
        # "SubTotalMC",
        "Total",
        # "TotalNoFlavor",
        # "TotalNoTime",
        # "TotalNoFlavorNoTime",
        # "FlavorZJet",
        # "FlavorPhotonJet",
        # "FlavorPureGluon",
        # "FlavorPureQuark",
        # "FlavorPureCharm",
        # "FlavorPureBottom",
        # "TimeRunA",
        # "TimeRunB",
        # "TimeRunC",
        # "TimeRunD",
        "CorrelationGroupMPFInSitu",
        "CorrelationGroupIntercalibration",
        "CorrelationGroupbJES",
        "CorrelationGroupFlavor",
        "CorrelationGroupUncorrelated",
    ],
})

# JEC uncertainty sources propagated to btag scale factors
# (names derived from contents in BTV correctionlib file)
cfg.x.btag_sf_jec_sources = [
    "",  # total
    "Absolute",
    "AbsoluteMPFBias",
    "AbsoluteScale",
    "AbsoluteStat",
    "Absolute_2017",
    "BBEC1",
    "BBEC1_2017",
    "EC2",
    "EC2_2017",
    "FlavorQCD",
    "Fragmentation",
    "HF",
    "HF_2017",
    "PileUpDataMC",
    "PileUpPtBB",
    "PileUpPtEC1",
    "PileUpPtEC2",
    "PileUpPtHF",
    "PileUpPtRef",
    "RelativeBal",
    "RelativeFSR",
    "RelativeJEREC1",
    "RelativeJEREC2",
    "RelativeJERHF",
    "RelativePtBB",
    "RelativePtEC1",
    "RelativePtEC2",
    "RelativePtHF",
    "RelativeSample",
    "RelativeSample_2017",
    "RelativeStatEC",
    "RelativeStatFSR",
    "RelativeStatHF",
    "SinglePionECAL",
    "SinglePionHCAL",
    "TimePtEta",
]

cfg.x.jer = DotDict.wrap({
    "source": "https://raw.githubusercontent.com/cms-jet/JRDatabase/master/textFiles",
    "campaign": "Summer19UL17",
    "version": "JRV3",
    "jet_type": "AK4PFchs",
})


# helper to add column aliases for both shifts of a source
def add_aliases(
    shift_source: str,
    aliases: dict,
    selection_dependent: bool = False,
):
    aux_key = "column_aliases" + ("_selection_dependent" if selection_dependent else "")
    for direction in ["up", "down"]:
        shift = cfg.get_shift(od.Shift.join_name(shift_source, direction))
        # format keys and values
        inject_shift = lambda s: re.sub(r"\{([^_])", r"{_\1", s).format(**shift.__dict__)
        _aliases = {inject_shift(key): inject_shift(value) for key, value in aliases.items()}
        # extend existing or register new column aliases
        shift.set_aux(aux_key, shift.x(aux_key, {}).update(_aliases))


# load jec sources
with open(os.path.join(thisdir, "jec_sources.yaml"), "r") as f:
    all_jec_sources = yaml.load(f, yaml.Loader)["names"]

# register shifts
cfg.add_shift(name="nominal", id=0)
cfg.add_shift(name="tune_up", id=1, type="shape", tags={"disjoint_from_nominal"})
cfg.add_shift(name="tune_down", id=2, type="shape", tags={"disjoint_from_nominal"})
cfg.add_shift(name="hdamp_up", id=3, type="shape", tags={"disjoint_from_nominal"})
cfg.add_shift(name="hdamp_down", id=4, type="shape", tags={"disjoint_from_nominal"})
cfg.add_shift(name="minbias_xs_up", id=7, type="shape")
cfg.add_shift(name="minbias_xs_down", id=8, type="shape")
add_aliases("minbias_xs", {"pu_weight": "pu_weight_{name}"})
cfg.add_shift(name="top_pt_up", id=9, type="shape")
cfg.add_shift(name="top_pt_down", id=10, type="shape")
add_aliases("top_pt", {"top_pt_weight": "top_pt_weight_{direction}"})
for jec_source in cfg.x.jec["uncertainty_sources"]:
    idx = all_jec_sources.index(jec_source)
    cfg.add_shift(
        name=f"jec_{jec_source}_up",
        id=5000 + 2 * idx,
        type="shape",
        tags={"jec"},
        aux={"jec_source": jec_source},
    )
    cfg.add_shift(
        name=f"jec_{jec_source}_down",
        id=5001 + 2 * idx,
        type="shape",
        tags={"jec"},
        aux={"jec_source": jec_source},
    )
    add_aliases(
        f"jec_{jec_source}",
        {
            "Jet.pt": "Jet.pt_{name}",
            "Jet.mass": "Jet.mass_{name}",
            "MET.pt": "MET.pt_{name}",
            "MET.phi": "MET.phi_{name}",
        },
        selection_dependent=True,
    )
cfg.add_shift(name="jer_up", id=6000, type="shape")
cfg.add_shift(name="jer_down", id=6001, type="shape")
add_aliases(
    "jer",
    {
        "Jet.pt": "Jet.pt_{name}",
        "Jet.mass": "Jet.mass_{name}",
        "MET.pt": "MET.pt_{name}",
        "MET.phi": "MET.phi_{name}",
    },
    selection_dependent=True,
)
for i, dm in enumerate(["0", "1", "10", "11"]):
    cfg.add_shift(name=f"tec_dm{dm}_up", id=20 + 2 * i, type="shape")
    cfg.add_shift(name=f"tec_dm{dm}_down", id=21 + 2 * i, type="shape")
    add_aliases(
        f"tec_dm{dm}",
        {
            "Tau.pt": "Tau.pt_{name}",
            "Tau.mass": "Tau.mass_{name}",
            "MET.pt": "MET.pt_{name}",
            "MET.phi": "MET.phi_{name}",
        },
        selection_dependent=True,
    )

cfg.add_shift(name="e_sf_up", id=40, type="shape")
cfg.add_shift(name="e_sf_down", id=41, type="shape")
cfg.add_shift(name="e_trig_sf_up", id=42, type="shape")
cfg.add_shift(name="e_trig_sf_down", id=43, type="shape")

cfg.add_shift(name="mu_sf_up", id=50, type="shape")
cfg.add_shift(name="mu_sf_down", id=51, type="shape")
cfg.add_shift(name="mu_trig_sf_up", id=52, type="shape")
cfg.add_shift(name="mu_trig_sf_down", id=53, type="shape")

# tau weight shifts go here, ids 60 to 99

cfg.add_shift(name="hf_up", id=100, type="shape")
cfg.add_shift(name="hf_down", id=101, type="shape")
cfg.add_shift(name="lf_up", id=102, type="shape")
cfg.add_shift(name="lf_down", id=103, type="shape")
cfg.add_shift(name="hfstats1_2017_up", id=104, type="shape")
cfg.add_shift(name="hfstats1_2017_down", id=105, type="shape")
cfg.add_shift(name="hfstats2_2017_up", id=106, type="shape")
cfg.add_shift(name="hfstats2_2017_down", id=107, type="shape")
cfg.add_shift(name="lfstats1_2017_up", id=108, type="shape")
cfg.add_shift(name="lfstats1_2017_down", id=109, type="shape")
cfg.add_shift(name="lfstats2_2017_up", id=110, type="shape")
cfg.add_shift(name="lfstats2_2017_down", id=111, type="shape")
cfg.add_shift(name="cferr1_up", id=112, type="shape")
cfg.add_shift(name="cferr1_down", id=113, type="shape")
cfg.add_shift(name="cferr2_up", id=114, type="shape")
cfg.add_shift(name="cferr2_down", id=115, type="shape")


def make_jme_filename(jme_aux, sample_type, name, era=None):
    """
    Convenience function to compute paths to JEC files.
    """
    # normalize and validate sample type
    sample_type = sample_type.upper()
    if sample_type not in ("DATA", "MC"):
        raise ValueError(f"invalid sample type '{sample_type}', expected either 'DATA' or 'MC'")

    jme_full_version = "_".join(s for s in (jme_aux.campaign, era, jme_aux.version, sample_type) if s)

    return f"{jme_aux.source}/{jme_full_version}/{jme_full_version}_{name}_{jme_aux.jet_type}.txt"


# external files
cfg.x.external_files = DotDict.wrap({
    # files from TODO
    "lumi": {
        "golden": ("/afs/cern.ch/cms/CAF/CMSCOMM/COMM_DQM/certification/Collisions17/13TeV/Legacy_2017/Cert_294927-306462_13TeV_UL2017_Collisions17_GoldenJSON.txt", "v1"),  # noqa
        "normtag": ("/afs/cern.ch/user/l/lumipro/public/Normtags/normtag_PHYSICS.json", "v1"),
    },

    # files from https://twiki.cern.ch/twiki/bin/viewauth/CMS/PileupJSONFileforData?rev=44#Pileup_JSON_Files_For_Run_II
    "pu": {
        "json": ("/afs/cern.ch/cms/CAF/CMSCOMM/COMM_DQM/certification/Collisions17/13TeV/PileUp/UltraLegacy/pileup_latest.txt", "v1"),  # noqa
        "mc_profile": ("https://raw.githubusercontent.com/cms-sw/cmssw/435f0b04c0e318c1036a6b95eb169181bbbe8344/SimGeneral/MixingModule/python/mix_2017_25ns_UltraLegacy_PoissonOOTPU_cfi.py", "v1"),  # noqa
        "data_profile": {
            "nominal": ("/afs/cern.ch/cms/CAF/CMSCOMM/COMM_DQM/certification/Collisions17/13TeV/PileUp/UltraLegacy/PileupHistogram-goldenJSON-13tev-2017-69200ub-99bins.root", "v1"),  # noqa
            "minbias_xs_up": ("/afs/cern.ch/cms/CAF/CMSCOMM/COMM_DQM/certification/Collisions17/13TeV/PileUp/UltraLegacy/PileupHistogram-goldenJSON-13tev-2017-72400ub-99bins.root", "v1"),  # noqa
            "minbias_xs_down": ("/afs/cern.ch/cms/CAF/CMSCOMM/COMM_DQM/certification/Collisions17/13TeV/PileUp/UltraLegacy/PileupHistogram-goldenJSON-13tev-2017-66000ub-99bins.root", "v1"),  # noqa
        },
    },

    # jet energy correction
    "jec": {
        "mc": OrderedDict([
            (level, (make_jme_filename(cfg.x.jec, "mc", name=level), "v1"))
            for level in cfg.x.jec.levels
        ]),
        "data": {
            era: OrderedDict([
                (level, (make_jme_filename(cfg.x.jec, "data", name=level, era=era), "v1"))
                for level in cfg.x.jec.levels
            ])
            for era in cfg.x.jec.data_eras
        },
    },

    # jec energy correction uncertainties
    "junc": {
        "mc": [(make_jme_filename(cfg.x.jec, "mc", name="UncertaintySources"), "v1")],
        "data": {
            era: [(make_jme_filename(cfg.x.jec, "data", name="UncertaintySources", era=era), "v1")]
            for era in cfg.x.jec.data_eras
        },
    },

    # jet energy resolution (pt resolution)
    "jer": {
        "mc": [(make_jme_filename(cfg.x.jer, "mc", name="PtResolution"), "v1")],
    },

    # jet energy resolution (data/mc scale factors)
    "jersf": {
        "mc": [(make_jme_filename(cfg.x.jer, "mc", name="SF"), "v1")],
    },

    # tau energy correction and scale factors
    "tau": ("/afs/cern.ch/user/m/mrieger/public/mirrors/jsonpog-integration-d0a522ea/POG/TAU/2017_UL/tau.json.gz", "v1"),  # noqa

    # met phi corrector
    "met_phi_corr": ("/afs/cern.ch/user/m/mrieger/public/mirrors/cms-met/metphi_corrs_all.json.gz", "v1"),

    # hh-btag repository (lightweight) with TF saved model directories
    "hh_btag_repo": ("https://github.com/hh-italian-group/HHbtag/archive/1dc426053418e1cab2aec021802faf31ddf3c5cd.tar.gz", "v1"),  # noqa

<<<<<<< HEAD
    # btag scale factor
    "btag_sf_corr": ("/afs/cern.ch/user/m/mrieger/public/mirrors/jsonpog-integration-d0a522ea/POG/BTV/2017_UL/btagging.json.gz", "v1"),  # noqa

=======
    # electron scale factors
    "electron_sf": ("/afs/cern.ch/user/m/mrieger/public/mirrors/jsonpog-integration-d0a522ea/POG/EGM/2017_UL/electron.json.gz", "v1"),  # noqa
>>>>>>> a16d4868
})

# target file size after MergeReducedEvents in MB
cfg.x.reduced_file_size = 512.0

# columns to keep after certain steps
cfg.x.keep_columns = DotDict.wrap({
    "cf.ReduceEvents": {
        # general event info
        "run", "luminosityBlock", "event",
        # object info
        "Jet.pt", "Jet.eta", "Jet.phi", "Jet.mass", "Jet.btagDeepFlavB", "Jet.hadronFlavour",
        "Jet.hhbtag",
        "HHBJet.pt", "HHBJet.eta", "HHBJet.phi", "HHBJet.mass", "HHBJet.btagDeepFlavB",
        "HHBJet.hadronFlavour", "HHBJet.hhbtag",
        "NonHHBJet.pt", "NonHHBJet.eta", "NonHHBJet.phi", "NonHHBJet.mass",
        "NonHHBJet.btagDeepFlavB", "NonHHBJet.hadronFlavour", "NonHHBJet.hhbtag",
        "Electron.pt", "Electron.eta", "Electron.phi", "Electron.mass", "Electron.deltaEtaSC",
        "Electron.pfRelIso03_all",
        "Muon.pt", "Muon.eta", "Muon.phi", "Muon.mass", "Muon.pfRelIso04_all",
        "Tau.pt", "Tau.eta", "Tau.phi", "Tau.mass", "Tau.idDeepTau2017v2p1VSe",
        "Tau.idDeepTau2017v2p1VSmu", "Tau.idDeepTau2017v2p1VSjet", "Tau.genPartFlav",
        "Tau.decayMode",
        "MET.pt", "MET.phi", "MET.significance", "MET.covXX", "MET.covXY", "MET.covYY",
        "PV.npvs",
        # columns added during selection
        "channel", "process_id", "category_ids", "mc_weight", "leptons_os", "tau2_isolated",
        "single_triggered", "cross_triggered", "deterministic_seed", "btag_weight*", "cutflow.*",
    },
    "cf.MergeSelectionMasks": {
        "mc_weight", "normalization_weight", "process_id", "category_ids", "cutflow.*",
    },
})

# event weight columns
cfg.x.event_weights = ["normalization_weight", "pu_weight"]

# versions per task family and optionally also dataset and shift
# None can be used as a key to define a default value
cfg.x.versions = {}

# cannels
cfg.add_channel(name="mutau", id=1)
cfg.add_channel(name="etau", id=2)
cfg.add_channel(name="tautau", id=3)

# add categories
add_categories(cfg)

# add variables
add_variables(cfg)

# add met filters
add_met_filters(cfg)

# add triggers
add_triggers_2017(cfg)<|MERGE_RESOLUTION|>--- conflicted
+++ resolved
@@ -552,14 +552,11 @@
     # hh-btag repository (lightweight) with TF saved model directories
     "hh_btag_repo": ("https://github.com/hh-italian-group/HHbtag/archive/1dc426053418e1cab2aec021802faf31ddf3c5cd.tar.gz", "v1"),  # noqa
 
-<<<<<<< HEAD
     # btag scale factor
     "btag_sf_corr": ("/afs/cern.ch/user/m/mrieger/public/mirrors/jsonpog-integration-d0a522ea/POG/BTV/2017_UL/btagging.json.gz", "v1"),  # noqa
 
-=======
     # electron scale factors
     "electron_sf": ("/afs/cern.ch/user/m/mrieger/public/mirrors/jsonpog-integration-d0a522ea/POG/EGM/2017_UL/electron.json.gz", "v1"),  # noqa
->>>>>>> a16d4868
 })
 
 # target file size after MergeReducedEvents in MB
